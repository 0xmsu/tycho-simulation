--- conflicted
+++ resolved
@@ -1,27 +1,6 @@
 // TODO: remove skip for clippy dead_code check
 #![allow(dead_code)]
 
-<<<<<<< HEAD
-use std::collections::{HashMap, HashSet};
-
-use chrono::Utc;
-use ethers::{
-    abi::{decode, Address, ParamType},
-    prelude::U256,
-    types::H160,
-    utils::to_checksum,
-};
-use itertools::Itertools;
-use revm::{
-    primitives::{
-        alloy_primitives::Keccak256, keccak256, AccountInfo, Address as rAddress, Bytecode, Bytes,
-        B256, KECCAK_EMPTY, U256 as rU256,
-    },
-    DatabaseRef,
-};
-=======
-use std::any::Any;
->>>>>>> 350d31ec
 use tracing::warn;
 
 use crate::{
@@ -47,8 +26,6 @@
     models::Capability,
     utils::SlotId,
 };
-<<<<<<< HEAD
-=======
 use chrono::Utc;
 use ethers::{
     abi::{decode, ParamType},
@@ -76,7 +53,6 @@
     models::GetAmountOutResult,
     state::{ProtocolEvent, ProtocolSim},
 };
->>>>>>> 350d31ec
 
 #[derive(Clone, Debug)]
 pub struct VMPoolState<D: DatabaseRef + EngineDatabaseInterface + Clone> {
