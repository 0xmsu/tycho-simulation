--- conflicted
+++ resolved
@@ -90,15 +90,12 @@
     Unknown(),
     #[error("Sell amount is higher than sell limit")]
     SellAmountTooHigh(), // TODO: Make it recoverable
-<<<<<<< HEAD
+    #[error("Token slot brute-forcing error: {0}")]
+    TokenError(#[from] TokenError),
 }
 
 impl<T> From<SimulationError> for TransitionError<T> {
     fn from(error: SimulationError) -> Self {
         TransitionError::SimulationError(error)
     }
-=======
-    #[error("Token slot brute-forcing error: {0}")]
-    TokenError(#[from] TokenError),
->>>>>>> 6ca5fd82
 }