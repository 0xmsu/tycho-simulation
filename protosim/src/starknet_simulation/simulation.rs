use rpc_state_reader::rpc_state::BlockValue;
use starknet_api::block::BlockNumber;
use std::{collections::HashMap, path::Path, sync::Arc};

use cairo_vm::felt::Felt252;
use starknet_in_rust::{
    core::contract_address::{compute_casm_class_hash, compute_deprecated_class_hash},
    definitions::block_context::BlockContext,
    execution::{
        execution_entry_point::{ExecutionEntryPoint, ExecutionResult},
        TransactionExecutionContext,
    },
    services::api::contract_classes::{
        compiled_class::CompiledClass, deprecated_contract_class::ContractClass,
    },
    state::{
        cached_state::CachedState,
        state_api::{State, StateReader},
        state_cache::{StateCache, StorageEntry},
        ExecutionResourcesManager,
    },
    utils::{calculate_sn_keccak, felt_to_hash, Address, ClassHash, CompiledClassHash},
    CasmContractClass, EntryPointType,
};
use thiserror::Error;
use tracing::{debug, info};

use super::rpc_reader::RpcStateReader;

#[derive(Error, Debug, PartialEq)]
pub enum SimulationError {
    #[error("Failed to initialise contracts: {0}")]
    InitError(String),
    #[error("ContractState is already initialized: {0}")]
    AlreadyInitialized(String),
    #[error("Override Starknet state failed: {0}")]
    OverrideError(String),
    /// Simulation didn't succeed; likely not related to network, so retrying won't help
    #[error("Simulated transaction failed: {0}")]
    TransactionError(String),
    #[error("Failed to decode result: {0}")]
    ResultError(String),
    /// Error reading state
    #[error("Accessing contract state failed: {0}")]
    StateError(String),
}

pub type StorageHash = [u8; 32];
pub type Overrides = HashMap<StorageHash, Felt252>;

#[derive(Debug, Clone)]
pub struct SimulationParameters {
    /// Address of the sending account
    pub caller: Address,
    /// Address of the receiving account/contract
    pub to: Address,
    /// Calldata
    pub data: Vec<Felt252>,
    /// The contract function/entry point to call e.g. "transfer"
    pub entry_point: String,
    /// Starknet state overrides.
    /// Will be merged with the existing state. Will take effect only for current simulation.
    /// Must be given as a contract address to its variable override map.
    pub overrides: Option<HashMap<Address, Overrides>>,
    /// Limit of gas to be used by the transaction
    pub gas_limit: Option<u128>,
    /// The block number to be used by the transaction. This is independent of the states block.
    pub block_number: u64,
}

impl SimulationParameters {
    pub fn new(
        caller: Address,
        to: Address,
        data: Vec<Felt252>,
        entry_point: String,
        overrides: Option<HashMap<Address, Overrides>>,
        gas_limit: Option<u128>,
        block_number: u64,
    ) -> Self {
        Self { caller, to, data, entry_point, overrides, gas_limit, block_number }
    }
}

#[derive(Debug, Clone, Default, PartialEq)]
pub struct SimulationResult {
    /// Output of transaction execution
    pub result: Vec<Felt252>,
    /// State changes caused by the transaction
    pub state_updates: HashMap<Address, Overrides>,
    /// Gas used by the transaction (already reduced by the refunded gas)
    pub gas_used: u128,
}

impl SimulationResult {
    pub fn new(
        result: Vec<Felt252>,
        state_updates: HashMap<Address, Overrides>,
        gas_used: u128,
    ) -> Self {
        Self { result, state_updates, gas_used }
    }
}

/**
 * Loads a Starknet contract from a given file path and returns it as a `CompiledClass` enum.
 *
 * # Arguments
 *
 * * `path: impl AsRef<Path>` - A path to the contract file.
 *
 * # Returns
 *
 * * `Ok(CompiledClass)` - The loaded contract as a `CompiledClass` enum.
 * * `Err(Box<dyn std::error::Error>)` - An error indicating the reason for the failure.
 *
 * # Contract Formats
 *
 * Starknet contracts can be represented in two main formats: `.casm` and `.json`.
 * You can read more about these formats in the [Starknet documentation](https://docs.starknet.io/documentation/architecture_and_concepts/Smart_Contracts/cairo-and-sierra/).
 *
 * ## .json Format (Cairo 0)
 *
 * * This format is older and represents Cairo 0 contracts. It is in JSON format, but sometimes
 *   for clarity it is given the `.sierra` extension.
 *
 * ## .casm Format (Cairo 1 / Cairo 2)
 *
 * * This format is newer and is used for Cairo 1 and Cairo 2 contracts.
 *
 * If the file extension is neither `.casm` nor `.json`, the function will return an `Err`
 * indicating an unsupported file type.
 */
fn load_compiled_class_from_path(
    path: impl AsRef<Path>,
) -> Result<CompiledClass, Box<dyn std::error::Error>> {
    let contents = std::fs::read_to_string(&path)?;

    match path
        .as_ref()
        .extension()
        .and_then(std::ffi::OsStr::to_str)
    {
        Some("casm") => {
            // Parse and load .casm file
            let casm_contract_class: CasmContractClass = serde_json::from_str(&contents)?;
            Ok(CompiledClass::Casm(Arc::new(casm_contract_class)))
        }
        Some("json") => {
            // Deserialize the .json file
            let contract_class: ContractClass = ContractClass::from_path(&path)?;
            Ok(CompiledClass::Deprecated(Arc::new(contract_class)))
        }
        _ => Err(Box::new(std::io::Error::new(
            std::io::ErrorKind::InvalidData,
            "Unsupported file type",
        ))),
    }
}

/// Computes the class hash of a given contract.
///
/// # Arguments
///
/// * `compiled_class: &CompiledClass` - The contract to compute the class hash of.
///
/// # Returns
///
/// * `Result<Felt252, Box<dyn std::error::Error>>` - The computed class hash.
fn compute_class_hash(
    compiled_class: &CompiledClass,
) -> Result<Felt252, Box<dyn std::error::Error>> {
    match compiled_class {
        CompiledClass::Casm(casm_contract_class) => {
            let class_hash = compute_casm_class_hash(casm_contract_class)?;
            Ok(class_hash)
        }
        CompiledClass::Deprecated(contract_class) => {
            let class_hash = compute_deprecated_class_hash(contract_class)?;
            Ok(class_hash)
        }
    }
}

/// A struct with metadata about a contract to be initialized.
/// These overrides are permanent and will not be reset on a new block.
///
/// # Fields
///
/// * `contract_address: Address` - The address of the contract.
/// * `class_hash: ClassHash` - The class hash of the contract (can differ from that of the contract
///   onchain if you wish to mock the contract)
/// * `path: Option<String>` - The path to the contract file. WARNING: if `None`, the contract will
///   be fetched from the state reader, adding rpc overhead. This should be avoided if possible!
#[derive(Debug, Clone)]
pub struct ContractOverride {
    pub contract_address: Address,
    pub class_hash: ClassHash,
    pub path: Option<String>,
}

impl ContractOverride {
    pub fn new(contract_address: Address, class_hash: ClassHash, path: Option<String>) -> Self {
        Self { contract_address, class_hash, path }
    }
}

/// Simulation engine for Starknet transactions.
///
/// Warning: Given that the used libraries are in development,
/// this code is also considered to not be very stable and production ready.
///
/// One of the issues in current state is that the trait [StateReader] does not operate in a context
/// of a given block and the simulation engine expects the data to be correct for the given block.
/// This is unforunately not enforcable by the trait and thus the simulation `simulate()` function
/// is implemented over a concrete type (more info on [SimulationEngine<RpcStateReader>]).
///
/// # Fields
///
/// * `state: CachedState<SR>` - The state of the simulation engine.
/// * `contract_overrides: Vec<ContractOverride>` - A permanent list of contract overrides persisted
///   across simulations, does not reset on a new block.
#[derive(Debug)]
#[allow(dead_code)]
pub struct SimulationEngine<SR: StateReader> {
    state: CachedState<SR>,
    contract_overrides: Vec<ContractOverride>,
}

#[allow(unused_variables)]
#[allow(dead_code)]
impl<SR: StateReader> SimulationEngine<SR> {
    pub fn new(
        rpc_state_reader: Arc<SR>,
        contract_overrides: Option<Vec<ContractOverride>>,
    ) -> Result<Self, SimulationError> {
        // Prepare initial values
        let mut address_to_class_hash: HashMap<Address, ClassHash> = HashMap::new();
        let mut class_hash_to_compiled_class: HashMap<ClassHash, CompiledClass> = HashMap::new();
        let mut address_to_nonce: HashMap<Address, Felt252> = HashMap::new();
        let storage_updates: HashMap<StorageEntry, Felt252> = HashMap::new();

        let mut class_hash_to_compiled_class_hash: HashMap<ClassHash, CompiledClassHash> =
            HashMap::new();

        // Load contracts
        for input_contract in contract_overrides
            .clone()
            .unwrap_or_default()
            .iter()
        {
            let class_hash = input_contract.class_hash;
            let compiled_class_hash;
            let compiled_class;
            if let Some(path) = input_contract.path.clone() {
                // Load contract from path
                compiled_class = load_compiled_class_from_path(&path).map_err(|e| {
                    SimulationError::InitError(format!(
                        "Failed to load contract from path: {:?} with error: {:?}",
                        path, e
                    ))
                })?;
                // Compute compiled class hash
                compiled_class_hash =
                    felt_to_hash(&compute_class_hash(&compiled_class).map_err(|e| {
                        SimulationError::InitError(format!(
                            "Failed to compute class hash for contract: {:?} with error: {:?}",
                            path, e
                        ))
                    })?);
            } else {
                // Load contract from rpc
                compiled_class = rpc_state_reader
                    .get_contract_class(&class_hash)
                    .map_err(|err| {
                        SimulationError::InitError(format!(
                            "Could not fetch compiled class: {}",
                            err
                        ))
                    })?;
                compiled_class_hash = rpc_state_reader
                    .get_compiled_class_hash(&class_hash)
                    .map_err(|err| {
                        SimulationError::InitError(format!(
                            "Could not fetch compiled class hash: {}",
                            err
                        ))
                    })?;
            }
            // Update caches
            address_to_class_hash.insert(input_contract.contract_address.clone(), class_hash);
            class_hash_to_compiled_class.insert(compiled_class_hash, compiled_class.clone());
            address_to_nonce.insert(input_contract.contract_address.clone(), Felt252::from(0u8));

            class_hash_to_compiled_class_hash.insert(class_hash, compiled_class_hash);
        }

        info!(
            "Initialising SimulationEngine with {} contracts",
            class_hash_to_compiled_class_hash.len()
        );

        // Set StateCache initial values
        let cache: StateCache = StateCache::new(
            address_to_class_hash,
            class_hash_to_compiled_class.clone(),
            address_to_nonce,
            storage_updates,
            HashMap::new(),
            HashMap::new(),
            HashMap::new(),
            HashMap::new(),
            class_hash_to_compiled_class_hash,
        );

        // Initialize CachedState contract classes
        let state: CachedState<SR> =
            CachedState::new_for_testing(rpc_state_reader, cache, class_hash_to_compiled_class);

        Ok(Self { state, contract_overrides: contract_overrides.unwrap_or_default() })
    }

    fn set_state(&mut self, state: HashMap<Address, Overrides>) {
        for (address, slot_update) in state {
            for (slot, value) in slot_update {
                let storage_entry = (address.clone(), slot);
                self.state
                    .set_storage_at(&storage_entry, value);
            }
        }
    }

    /// Interpret the result of a simulated execution.
    ///
    /// Transforms the raw outcome of a simulated execution into a `SimulationResult`.
    ///
    /// # Arguments
    ///
    /// * `result` - An instance of the `ExecutionResult` struct, containing the result data from a
    ///   simulated execution.
    /// * `state_cache` - A `StateCache` giving the state's cache after simulation.
    ///
    /// # Return Value
    ///
    /// On successful simulation, this function returns `SimulationResult` containing the return
    /// data, state updates, and gas consumed. If an error occurs during the simulation, it
    /// returns a `SimulationError`.
    ///
    /// # Errors
    ///
    /// This function will return an error in the following situations:
    ///
    /// * If the execution reverts with an error (there exists a `revert_error` in the
    ///   `ExecutionResult`)
    /// * If the `call_info` field of the `ExecutionResult` is empty (None)
    /// * If the simulated execution fails (as indicated by the `failure_flag` in `call_info`)
    fn interpret_result(
        &self,
        result: ExecutionResult,
    ) -> Result<SimulationResult, SimulationError> {
        // Check if revertError is not None
        if let Some(revert_error) = result.revert_error {
            return Err(SimulationError::TransactionError(format!(
                "Execution reverted with error: {}",
                revert_error
            )));
        }

        // Extract call info
        let call_info = result
            .call_info
            .ok_or(SimulationError::ResultError("Call info is empty".to_owned()))?;
        // Check if call failed
        if call_info.failure_flag {
            return Err(SimulationError::ResultError("Execution failed".to_owned()));
        }
        let gas_used = call_info.gas_consumed;
        let result = call_info.retdata.clone();

        debug!("Simulation successful: {:#?} {:#?}", result, gas_used);

        // Collect state changes
        let all_writes = self.state.cache().storage_writes();
        let simultation_write_keys = call_info.get_visited_storage_entries();
        let state_updates: HashMap<Address, HashMap<[u8; 32], Felt252>> = all_writes
            .iter()
            .filter(|(key, _)| simultation_write_keys.contains(key)) // filter for those applied during simulation
            .map(|((addr, hash), value)| (addr.clone(), (*hash, value.clone()))) // map to our Override struct format
            .fold(HashMap::new(), |mut acc, (addr, (hash, value))| {
                acc.entry(addr)
                    .or_default()
                    .insert(hash, value);
                acc
            });

        Ok(SimulationResult { result, state_updates, gas_used })
    }

    /// Clear the cache of the simulation engine.
    ///
    /// This is useful when the state of the RPC reader has changed and the cache is no longer
    /// valid. For example if the StateReader was set to a concrete block and a new block was
    /// added to the chain.
    ///
    /// Note: This function does not clean up the contract cache. This is not necessary as it
    /// contains immutable contract code.
    pub fn clear_cache(&mut self, rpc_state_reader: Arc<SR>) {
        // We keep contracts code in the cache.
        let contract_cache: HashMap<ClassHash, CompiledClass> =
            self.state.contract_classes().clone();
        // We initiate the class_hash_initial_values from permanent contract overrides
        // Also we persist compiled_class_hash_initial_values and compiled_class_hash_writes,
        // because they can't change.
        let cache = StateCache::new(
            self.contract_overrides
                .iter()
                .map(|contract_override| {
                    (
                        contract_override
                            .contract_address
                            .clone(),
                        contract_override.class_hash,
                    )
                })
                .collect(),
            self.state
                .cache_mut()
                .compiled_class_hash_initial_values_mut()
                .clone(),
            HashMap::new(),
            HashMap::new(),
            HashMap::new(),
            self.state
                .cache_mut()
                .compiled_class_hash_writes_mut()
                .clone(),
            HashMap::new(),
            HashMap::new(),
            self.state
                .cache_mut()
                .class_hash_to_compiled_class_hash_mut()
                .clone(),
        );
        self.state = CachedState::new_for_testing(rpc_state_reader, cache, contract_cache);
    }

    /// Clears storage and nonce writes from the cache of the simulation engine.
    ///
    /// This should be called after every simulation to reset the contract writes applied during
    /// simulation. This will not reset the entirety of the contract's cache, so all data retrieved
    /// from the rpc persists.
    pub fn clear_cache_writes(&mut self) {
        let cache = self.state.cache_mut();
        cache.storage_writes_mut().clear();
        cache.nonce_writes_mut().clear();
    }
}

/// The rest of the functions are implemented over the concrete [RpcStateReader],
/// because we need to have info about the block the StateReader is reading, which means what block
/// the data in the CachedState is valid for.
impl SimulationEngine<RpcStateReader> {
    /// Clear the cache and create a new RpcStateReader with the given block if and only if the
    /// given block is different from the block in the RpcStateReader.
    fn set_block_and_reset_cache(&mut self, new_block: BlockValue) {
        if self.state.state_reader.block() != &new_block {
            let new_state_reader = self
                .state
                .state_reader
                .with_updated_block(new_block);
            self.clear_cache(new_state_reader.into());
        }
    }

    /// Simulate a transaction
    ///
    /// Simulates a V1 Invoke transaction [https://docs.starknet.io/documentation/architecture_and_concepts/Network_Architecture/transactions/#invoke_v1].
    /// This may be either an external call i.e. a multicall to a smart contract wallet or an
    /// internal call between smart contracts. State's block will be modified to be the last
    /// block before the simulation's block.
    pub fn simulate(
        &mut self,
        params: &SimulationParameters,
    ) -> Result<SimulationResult, SimulationError> {
        // Reset cache if the internal block is different from the block in params
        let block_value = BlockValue::Number(BlockNumber(params.block_number));
        self.set_block_and_reset_cache(block_value);

        // Apply overrides
        if let Some(overrides) = &params.overrides {
            for (address, storage_update) in overrides {
                for (slot, value) in storage_update {
                    let storage_entry = ((*address).clone(), *slot);
                    self.state
                        .set_storage_at(&storage_entry, (*value).clone());
                }
            }
        }

        // Create the simulated call
        let entry_point = params.entry_point.as_bytes();
        let entry_point_selector = Felt252::from_bytes_be(&calculate_sn_keccak(entry_point));

        let call = ExecutionEntryPoint::new(
            params.to.clone(),
            params.data.clone(),
            entry_point_selector,
            params.caller.clone(),
            EntryPointType::External,
<<<<<<< HEAD
            Some(CallType::Delegate),
            Some(class_hash),
            params.gas_limit.unwrap_or(u128::MAX),
=======
            None,
            None,
            params.gas_limit.unwrap_or(0),
>>>>>>> e70cb815
        );

        debug!("Starting simulation with tx parameters: {:#?} {:#?}", call, block_value);

        // Set up the call context
        let block_context = BlockContext::default();
        let mut resources_manager = ExecutionResourcesManager::default();
        let mut tx_execution_context = TransactionExecutionContext::create_for_testing(
            params.caller.clone(),
            u128::MAX,
            Default::default(),
            block_context.invoke_tx_max_n_steps(),
            1.into(), // Set this to 0 to simulate a V0 type invoke transaction
        );

        // Execute the simulated call
        let execution_result = call
            .execute(
                &mut self.state,
                &block_context,
                &mut resources_manager,
                &mut tx_execution_context,
                false,
                block_context.invoke_tx_max_n_steps(),
            )
            .map_err(|err| SimulationError::TransactionError(err.to_string()))?;

        // Interpret and return the results
        let simulation_result = self.interpret_result(execution_result);

        // Clear simulation writes from cache
        self.clear_cache_writes();

        simulation_result
    }
}

#[cfg(test)]
pub mod tests {
    use std::{collections::HashSet, env};

    use crate::starknet_simulation::rpc_reader::tests::setup_reader;

    use super::*;
    use rpc_state_reader::rpc_state::RpcChain;
    use rstest::rstest;
    use starknet_in_rust::{
        core::errors::state_errors::StateError, execution::CallInfo,
        state::cached_state::ContractClassCache,
    };

    pub fn felt_str(val: &str) -> Felt252 {
        let base = if val.starts_with("0x") { 16_u32 } else { 10_u32 };
        let stripped_val = val.strip_prefix("0x").unwrap_or(val);

        Felt252::parse_bytes(stripped_val.as_bytes(), base).expect("Failed to parse input")
    }

    pub fn address_str(val: &str) -> Address {
        Address(felt_str(val))
    }

    pub fn class_hash_str(val: &str) -> ClassHash {
        felt_str(val).to_be_bytes()
    }

    #[test]
    fn test_address_str_with_prefix() {
        let input = "3658190653781265738165783961758321";

        let expected_felt = Felt252::from(3658190653781265738165783961758321u128);
        let expected = Address(expected_felt);
        let result = address_str(input);

        assert_eq!(result, expected);
    }

    fn setup_engine(
        block_number: u64,
        rpc_chain: RpcChain,
        contract_overrides: Option<Vec<ContractOverride>>,
    ) -> SimulationEngine<RpcStateReader> {
        let rpc_state_reader = Arc::new(setup_reader(block_number, rpc_chain));

        // Initialize the engine
        SimulationEngine::new(rpc_state_reader, contract_overrides)
            .expect("should initialize engine")
    }

    // Mock empty StateReader
    struct StateReaderMock {}

    impl StateReaderMock {
        fn new() -> Self {
            Self {}
        }
    }

    #[allow(unused_variables)]
    #[allow(dead_code)]
    impl StateReader for StateReaderMock {
        fn get_contract_class(&self, class_hash: &ClassHash) -> Result<CompiledClass, StateError> {
            todo!()
        }

        fn get_class_hash_at(&self, contract_address: &Address) -> Result<ClassHash, StateError> {
            todo!()
        }

        fn get_nonce_at(&self, contract_address: &Address) -> Result<Felt252, StateError> {
            Ok(Felt252::from(1))
        }

        fn get_storage_at(&self, storage_entry: &StorageEntry) -> Result<Felt252, StateError> {
            todo!()
        }

        fn get_compiled_class_hash(
            &self,
            class_hash: &ClassHash,
        ) -> Result<CompiledClassHash, StateError> {
            todo!()
        }
    }

    #[rstest]
    #[case::cairo_0("tests/resources/fibonacci.json")]
    #[case::cairo_1("tests/resources/fibonacci.casm")]
    fn test_create_engine_with_contract_from_path(#[case] path: &str) {
        let cargo_manifest_path = Path::new(env!("CARGO_MANIFEST_DIR"));
        dbg!("Cargo manifest path is: {:?}", cargo_manifest_path);

        let path = cargo_manifest_path.join(path);
        dbg!("Contract path is: {:?}", &path);
        let path_str: String = path.to_str().unwrap().to_owned();

        let address: Address = Address(Felt252::from(0u8));
        let input_contract = ContractOverride::new(address, [0u8; 32], Some(path_str));
        let rpc_state_reader = Arc::new(StateReaderMock::new());
        let engine_result = SimulationEngine::new(rpc_state_reader, vec![input_contract].into());
        if let Err(err) = engine_result {
            panic!("Failed to create engine with error: {:?}", err);
        }
        assert!(engine_result.is_ok());
    }

    #[rstest]
    #[cfg_attr(not(feature = "network_tests"), ignore)]
    fn test_create_engine_with_contract_without_path() {
        // USDC token contract
        let address =
            address_str("0x053c91253bc9682c04929ca02ed00b3e423f6710d2ee7e0d5ebb06f3ecf368a8");
        let class_hash: ClassHash =
            hex::decode("052c7ba99c77fc38dd3346beea6c0753c3471f2e3135af5bb837d6c9523fff62")
                .unwrap()
                .as_slice()
                .try_into()
                .unwrap();
        let input_contract = ContractOverride::new(address, class_hash, None);

        // Create engine
        let rpc_state_reader = setup_reader(333333, RpcChain::MainNet);
        let engine_result =
            SimulationEngine::new(Arc::new(rpc_state_reader), vec![input_contract].into());
        if let Err(err) = engine_result {
            panic!("Failed to create engine with error: {:?}", err);
        }

        assert!(engine_result.is_ok());
    }

    #[test]
    fn test_set_state() {
        let mut engine = SimulationEngine {
            state: CachedState::new(
                Arc::new(StateReaderMock::new()),
                ContractClassCache::default(),
            ),
            contract_overrides: vec![],
        };

        let mut state = HashMap::new();
        let mut overrides = HashMap::new();

        let address = Address(123.into());
        let slot = [0; 32];
        let value = Felt252::from(1);

        overrides.insert(slot, value.clone());
        state.insert(address.clone(), overrides);

        engine.set_state(state.clone());

        let storage_entry = (address, slot);
        let retrieved_value = engine
            .state
            .get_storage_at(&storage_entry)
            .unwrap();
        assert_eq!(retrieved_value, value, "State was not set correctly");
    }

    #[rstest]
    fn test_clear_cache_writes() {
        let rpc_state_reader = Arc::new(StateReaderMock::new());
        let mut engine = SimulationEngine::new(rpc_state_reader.clone(), None).unwrap();
        let address = Address(Felt252::from(0u8));
        let write_hash = [0u8; 32];
        let value: Felt252 = 0.into();

        // Add a cache write
        engine
            .state
            .set_storage_at(&(address.clone(), write_hash), value);
        // Add a nonce write
        engine
            .state
            .increment_nonce(&address)
            .ok();

        // Check writes exist
        let cache = engine.state.cache_mut();
        assert!(!cache.storage_writes().is_empty());
        assert!(!cache.nonce_writes_mut().is_empty());

        // Clear writes
        engine.clear_cache_writes();

        // Check writes are empty
        let final_cache = engine.state.cache_mut();
        assert!(final_cache.storage_writes().is_empty());
        assert!(final_cache
            .nonce_writes_mut()
            .is_empty())
    }

    #[rstest]
    fn test_interpret_results() {
        let address = Address(Felt252::from(0u8));
        let rpc_state_reader = Arc::new(StateReaderMock::new());
        let mut engine = SimulationEngine::new(rpc_state_reader.clone(), None).unwrap();

        // Construct expected values
        let gas_consumed = 10;
        let retdata: Vec<Felt252> = vec![1, 2, 3]
            .into_iter()
            .map(Felt252::from)
            .collect();
        let mut state_updates = HashMap::new();
        let mut storage_write: HashMap<[u8; 32], Felt252> = HashMap::new();
        let write_hash = [0u8; 32];
        let value: Felt252 = 0.into();
        storage_write.insert(write_hash, value.clone());
        state_updates.insert(address.clone(), storage_write);

        // Apply overrides (state changes that mustn't appear in the result)
        let override_hash = [1u8; 32];
        engine
            .state
            .set_storage_at(&(address.clone(), override_hash), value.clone());
        // Apply mock simulation write (state change that must appear in the result)
        engine
            .state
            .set_storage_at(&(address.clone(), write_hash), value);

        // Construct execution result
        let mut call_info =
            CallInfo::empty_constructor_call(address.clone(), address.clone(), None);
        call_info.gas_consumed = gas_consumed;
        call_info.retdata = retdata.clone();
        // Flag relevant storage slots as updated during simulation
        call_info.accessed_storage_keys = HashSet::new();
        call_info
            .accessed_storage_keys
            .insert(write_hash);
        let execution_result =
            ExecutionResult { call_info: Some(call_info), revert_error: None, n_reverted_steps: 0 };

        // Call interpret_result
        let result = engine
            .interpret_result(execution_result)
            .unwrap();

        assert_eq!(result.gas_used, gas_consumed);
        assert_eq!(result.result, retdata);
        assert_eq!(result.state_updates, state_updates);
    }

    #[rstest]
    fn test_interpret_results_with_revert_error() {
        // Construct state and engine
        let rpc_state_reader = Arc::new(StateReaderMock::new());
        let engine = SimulationEngine::new(rpc_state_reader.clone(), None).unwrap();

        // Construct reverted execution result
        let execution_result_with_revert = ExecutionResult {
            call_info: None,
            revert_error: Some("Test Revert".to_string()),
            n_reverted_steps: 0,
        };

        match engine.interpret_result(execution_result_with_revert) {
            Err(SimulationError::TransactionError(message)) => {
                assert!(message.contains("Execution reverted with error: Test Revert"));
            }
            _ => panic!("Expected TransactionError for revert"),
        }
    }

    #[rstest]
    fn test_interpret_results_with_empty_call_info() {
        // Construct state and engine
        let rpc_state_reader = Arc::new(StateReaderMock::new());
        let engine = SimulationEngine::new(rpc_state_reader.clone(), None).unwrap();

        // Construct execution result with no call info
        let execution_result_no_call_info =
            ExecutionResult { call_info: None, revert_error: None, n_reverted_steps: 0 };

        match engine.interpret_result(execution_result_no_call_info) {
            Err(SimulationError::ResultError(message)) => {
                assert_eq!(message, "Call info is empty");
            }
            _ => panic!("Expected ResultError for empty call_info"),
        }
    }

    #[rstest]
    fn test_interpret_results_with_failure_flag() {
        // Construct state and engine
        let address = Address(Felt252::from(0u8));
        let rpc_state_reader = Arc::new(StateReaderMock::new());
        let engine = SimulationEngine::new(rpc_state_reader.clone(), None).unwrap();

        // Construct execution result with failed call
        let mut call_info =
            CallInfo::empty_constructor_call(address.clone(), address.clone(), None);
        call_info.failure_flag = true;
        let execution_result_fail_flag =
            ExecutionResult { call_info: Some(call_info), revert_error: None, n_reverted_steps: 0 };

        match engine.interpret_result(execution_result_fail_flag) {
            Err(SimulationError::ResultError(message)) => {
                assert_eq!(message, "Execution failed");
            }
            _ => panic!("Expected ResultError for failed call"),
        }
    }

    // Simulation of an inner call to a Cairo 0 contract.
    #[rstest]
    #[cfg_attr(not(feature = "network_tests"), ignore)]
    fn test_simulate_cairo0_call() {
        // https://starkscan.co/tx/0x046e50c398bf08a69c7bbf1dedc35760556ba7c426a704d1ecb67378f01ffe59

        // Set up the engine
        let block_number = 366118; // actual block is 366119
        let mut engine = setup_engine(block_number, RpcChain::MainNet, None);

        // Prepare the simulation parameters
        let params = SimulationParameters::new(
            address_str("0x035fc5a31b2cf06af3a7e9b9b00a508b72dea342277c7415b770fbd69a6c5933"),
            address_str("0x022b05f9396d2c48183f6deaf138a57522bcc8b35b67dee919f76403d1783136"),
            vec![
                felt_str("0x10884171baf1914edc28d7afb619b40a4051cfae78a094a55d230f19e944a28"), /* Felt252 */
                felt_str("62399604864"), // The lower bits of Uint256
                felt_str("0"),           // The upper bits of Uint256
            ],
            "approve".to_owned(),
            None,
            Some(u128::MAX),
            block_number,
        );

        // Simulate the transaction
        let result = engine
            .simulate(&params)
            .expect("should simulate");

        let expected_result = SimulationResult::new(
            vec![felt_str("1")],
            vec![(
                address_str(
                    "980641348758169158361564622616439166824113829417782360965256920656439161142",
                ),
                vec![
                    (
                        class_hash_str(
                            "0x04ec12998482b49cff9925cf695c114762a27c32bcd1afe898073bdab6f0d307",
                        ),
                        felt_str("0"),
                    ),
                    (
                        class_hash_str(
                            "0x04ec12998482b49cff9925cf695c114762a27c32bcd1afe898073bdab6f0d306",
                        ),
                        felt_str("62399604864"),
                    ),
                ]
                .into_iter()
                .collect(),
            )]
            .into_iter()
            .collect(),
            0,
        );
        assert_eq!(result, expected_result);
    }

    // Simulation of an inner call to a Cairo 1 contract.
    #[rstest]
    #[cfg_attr(not(feature = "network_tests"), ignore)]
    fn test_simulate_cairo1_call() {
        // https://starkscan.co/tx/0x008f1f8ee931f40aa5ef9111e0836d68d8d1cf07801c0d17750d66937f02fb54

        // Set up the engine
        let block_number = 368719; // actual tx block is 368720
        let mut engine = setup_engine(block_number, RpcChain::MainNet, None);

        // Prepare the simulation parameters
        let params = SimulationParameters::new(
            address_str("0x04eb4dcf306e28e13e6361bca368056d4bfd3051ee96fe6b7207662fbcaf3d2d"),
            address_str("0x07d14dfd8ee95b41fce179170d88ba1f0d5a512e13aeb232f19cfeec0a88f8bf"),
            vec![
                felt_str("602131441545"),
                felt_str("1698855348"),
                felt_str("28263441981469284"),
                felt_str("841052542115774484"),
                felt_str(
                    "3254871180842845207740459874836292658857302757892203765805208854602709573266",
                ),
                felt_str(
                    "3507176392343394624391389069340504903187207915538258427726787963729562556344",
                ),
            ],
            "write_confirmation".to_owned(),
            None,
            Some(u128::MAX),
            block_number,
        );

        // Simulate the transaction
        let result = engine.simulate(&params);

        // Check the result
        if let Err(err) = result {
            panic!("Failed to simulate transaction with error: {:?}", err);
        }
        assert!(result.is_ok());
        dbg!("Simulation result is: {:?}", result.unwrap());
    }

    // Simulation of an external multicall.
    #[rstest]
    #[cfg_attr(not(feature = "network_tests"), ignore)]
    fn test_simulate_multicall() {
        // https://starkscan.co/tx/0x046e50c398bf08a69c7bbf1dedc35760556ba7c426a704d1ecb67378f01ffe59

        // Set up the engine
        let block_number = 366118; // actual block is 366119
        let mut engine = setup_engine(block_number, RpcChain::MainNet, None);

        // Prepare the simulation parameters
        let params = SimulationParameters::new(
            address_str("0"),
            address_str("0x0131c7d655f9636a761cf655dec380dba4ac71c99193fcce666521312a6a9303"),
            vec![
                felt_str("2"),
                felt_str(
                    "980641348758169158361564622616439166824113829417782360965256920656439161142",
                ),
                felt_str(
                    "949021990203918389843157787496164629863144228991510976554585288817234167820",
                ),
                felt_str("3"),
                felt_str(
                    "467359278613506166151492726487752216059557962335532790304583050955123345960",
                ),
                felt_str("62399604864"),
                felt_str("0"),
                felt_str(
                    "467359278613506166151492726487752216059557962335532790304583050955123345960",
                ),
                felt_str(
                    "322637753074552370500544931377150993467524337001753746958704872129235461672",
                ),
                felt_str("7"),
                felt_str("1"),
                felt_str("62399604864"),
                felt_str("0"),
                felt_str("2265697025134158"),
                felt_str("0"),
                felt_str("4057938"),
                felt_str("0"),
            ],
            "__execute__".to_owned(),
            None,
            Some(u128::MAX),
            block_number,
        );

        // Simulate the transaction
        let result = engine
            .simulate(&params)
            .expect("should simulate");
        dbg!(&result);
        assert!(result.gas_used > 0, "Gas used should be positive");
    }

    #[rstest]
    fn test_set_block_and_reset_cache() {
        let contract_override_address =
            address_str("0xda114221cb83fa859dbdb4c44beeaa0bb37c7537ad5ae66fe5e0efd20e6eb3");

        // Set up the engine
        let block_number = 354498;
        let contract_overrides = vec![ContractOverride::new(
            contract_override_address.clone(),
            class_hash_str(
                "0x052c7ba99c77fc38dd3346beea6c0753c3471f2e3135af5bb837d6c9523fff62", /* Needs to be an actuall class hash to work with state reader */
            ),
            None,
        )];
        let mut engine = setup_engine(block_number, RpcChain::MainNet, contract_overrides.into());

        // Set state storage inital value
        engine
            .state
            .cache_mut()
            .storage_initial_values_mut()
            .extend(vec![(
                (contract_override_address.clone(), class_hash_str("0123")),
                felt_str("0123"),
            )]);
        // Set state storage writes
        engine
            .state
            .cache_mut()
            .storage_writes_mut()
            .extend(vec![(
                (contract_override_address.clone(), class_hash_str("456")),
                felt_str("456"),
            )]);

        assert_eq!(engine.state.state_reader.block(), &BlockNumber(block_number).into());

        // Set the block to a different block
        let new_block_number = 354499;
        engine.set_block_and_reset_cache(BlockNumber(new_block_number).into());

        assert_eq!(engine.state.state_reader.block(), &BlockNumber(new_block_number).into());
        assert_eq!(
            felt_str("0"),
            engine
                .state
                .get_storage_at(&(contract_override_address.clone(), class_hash_str("0123")))
                .unwrap()
        );
        assert_eq!(
            felt_str("0"),
            engine
                .state
                .get_storage_at(&(contract_override_address.clone(), class_hash_str("456")))
                .unwrap()
        );
    }

    #[rstest]
    fn test_clear_cache() {
        // Set up the engine
        let rpc_state_reader = Arc::new(StateReaderMock::new());
        let mut engine = SimulationEngine::new(rpc_state_reader.clone(), None).unwrap();

        // Insert contracts in cache
        let mut contract_classes = HashMap::new();
        let contract_hash: [u8; 32] = [1; 32];

        let cargo_manifest_path = Path::new(env!("CARGO_MANIFEST_DIR"));
        let path = cargo_manifest_path.join("tests/resources/fibonacci.json");
        let compiled_class = load_compiled_class_from_path(path).unwrap();
        contract_classes.insert(contract_hash, compiled_class.clone());

        engine
            .state
            .set_contract_classes(contract_classes)
            .unwrap();

        // Clear cache
        engine.clear_cache(rpc_state_reader.clone());

        // Assert that we still have contracts cached
        let contract_cache = engine.state.contract_classes();
        let cached_contract = contract_cache
            .get(&contract_hash)
            .unwrap()
            .clone();

        assert_eq!(cached_contract, compiled_class);
    }
}<|MERGE_RESOLUTION|>--- conflicted
+++ resolved
@@ -507,15 +507,9 @@
             entry_point_selector,
             params.caller.clone(),
             EntryPointType::External,
-<<<<<<< HEAD
-            Some(CallType::Delegate),
-            Some(class_hash),
-            params.gas_limit.unwrap_or(u128::MAX),
-=======
             None,
             None,
-            params.gas_limit.unwrap_or(0),
->>>>>>> e70cb815
+            params.gas_limit.unwrap_or(u128::MAX),
         );
 
         debug!("Starting simulation with tx parameters: {:#?} {:#?}", call, block_value);
